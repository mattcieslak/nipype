# emacs: -*- mode: python; py-indent-offset: 4; indent-tabs-mode: nil -*-
# vi: set ft=python sts=4 ts=4 sw=4 et:
'''
Miscellaneous algorithms

    Change directory to provide relative paths for doctests
    >>> import os
    >>> filepath = os.path.dirname( os.path.realpath( __file__ ) )
    >>> datadir = os.path.realpath(os.path.join(filepath, '../testing/data'))
    >>> os.chdir(datadir)

'''

import os
import os.path as op

import nibabel as nb
import numpy as np
from math import floor, ceil
from scipy.ndimage.morphology import grey_dilation
from scipy.ndimage.morphology import binary_erosion
from scipy.spatial.distance import cdist, euclidean, dice, jaccard
from scipy.ndimage.measurements import center_of_mass, label
from scipy.special import legendre
import scipy.io as sio
import itertools
import scipy.stats as stats

from .. import logging

import warnings

import metrics as nam
from ..interfaces.base import (BaseInterface, traits, TraitedSpec, File,
                               InputMultiPath, OutputMultiPath,
                               BaseInterfaceInputSpec, isdefined)
from ..utils.filemanip import fname_presuffix, split_filename
iflogger = logging.getLogger('interface')


class PickAtlasInputSpec(BaseInterfaceInputSpec):
    atlas = File(exists=True, desc="Location of the atlas that will be used.",
                 mandatory=True)
    labels = traits.Either(
        traits.Int, traits.List(traits.Int),
        desc=("Labels of regions that will be included in the mask. Must be\
        compatible with the atlas used."),
        mandatory=True
    )
    hemi = traits.Enum(
        'both', 'left', 'right',
        desc="Restrict the mask to only one hemisphere: left or right",
        usedefault=True
    )
    dilation_size = traits.Int(
        usedefault=True,
        desc="Defines how much the mask will be dilated (expanded in 3D)."
    )
    output_file = File(desc="Where to store the output mask.")


class PickAtlasOutputSpec(TraitedSpec):
    mask_file = File(exists=True, desc="output mask file")


class PickAtlas(BaseInterface):
    """Returns ROI masks given an atlas and a list of labels. Supports dilation
    and left right masking (assuming the atlas is properly aligned).
    """

    input_spec = PickAtlasInputSpec
    output_spec = PickAtlasOutputSpec

    def _run_interface(self, runtime):
        nim = self._get_brodmann_area()
        nb.save(nim, self._gen_output_filename())

        return runtime

    def _gen_output_filename(self):
        if not isdefined(self.inputs.output_file):
            output = fname_presuffix(fname=self.inputs.atlas, suffix="_mask",
                                     newpath=os.getcwd(), use_ext=True)
        else:
            output = os.path.realpath(self.inputs.output_file)
        return output

    def _get_brodmann_area(self):
        nii = nb.load(self.inputs.atlas)
        origdata = nii.get_data()
        newdata = np.zeros(origdata.shape)

        if not isinstance(self.inputs.labels, list):
            labels = [self.inputs.labels]
        else:
            labels = self.inputs.labels
        for lab in labels:
            newdata[origdata == lab] = 1
        if self.inputs.hemi == 'right':
            newdata[floor(float(origdata.shape[0]) / 2):, :, :] = 0
        elif self.inputs.hemi == 'left':
            newdata[:ceil(float(origdata.shape[0]) / 2), :, :] = 0

        if self.inputs.dilation_size != 0:
            newdata = grey_dilation(
                newdata, (2 * self.inputs.dilation_size + 1,
                          2 * self.inputs.dilation_size +
                          1,
                          2 * self.inputs.dilation_size + 1))

        return nb.Nifti1Image(newdata, nii.get_affine(), nii.get_header())

    def _list_outputs(self):
        outputs = self._outputs().get()
        outputs['mask_file'] = self._gen_output_filename()
        return outputs


class SimpleThresholdInputSpec(BaseInterfaceInputSpec):
    volumes = InputMultiPath(
        File(exists=True), desc='volumes to be thresholded', mandatory=True)
    threshold = traits.Float(
        desc='volumes to be thresholdedeverything below this value will be set\
        to zero',
        mandatory=True
    )


class SimpleThresholdOutputSpec(TraitedSpec):
    thresholded_volumes = OutputMultiPath(
        File(exists=True), desc="thresholded volumes")


class SimpleThreshold(BaseInterface):
    """Applies a threshold to input volumes
    """
    input_spec = SimpleThresholdInputSpec
    output_spec = SimpleThresholdOutputSpec

    def _run_interface(self, runtime):
        for fname in self.inputs.volumes:
            img = nb.load(fname)
            data = np.array(img.get_data())

            active_map = data > self.inputs.threshold

            thresholded_map = np.zeros(data.shape)
            thresholded_map[active_map] = data[active_map]

            new_img = nb.Nifti1Image(
                thresholded_map, img.get_affine(), img.get_header())
            _, base, _ = split_filename(fname)
            nb.save(new_img, base + '_thresholded.nii')

        return runtime

    def _list_outputs(self):
        outputs = self._outputs().get()
        outputs["thresholded_volumes"] = []
        for fname in self.inputs.volumes:
            _, base, _ = split_filename(fname)
            outputs["thresholded_volumes"].append(
                os.path.abspath(base + '_thresholded.nii'))
        return outputs


class ModifyAffineInputSpec(BaseInterfaceInputSpec):
    volumes = InputMultiPath(
        File(exists=True),
        desc='volumes which affine matrices will be modified',
        mandatory=True
    )
    transformation_matrix = traits.Array(
        value=np.eye(4),
        shape=(4, 4),
        desc="transformation matrix that will be left multiplied by the\
        affine matrix",
        usedefault=True
    )


class ModifyAffineOutputSpec(TraitedSpec):
    transformed_volumes = OutputMultiPath(File(exist=True))


class ModifyAffine(BaseInterface):
    """Left multiplies the affine matrix with a specified values. Saves the volume
    as a nifti file.
    """
    input_spec = ModifyAffineInputSpec
    output_spec = ModifyAffineOutputSpec

    def _gen_output_filename(self, name):
        _, base, _ = split_filename(name)
        return os.path.abspath(base + "_transformed.nii")

    def _run_interface(self, runtime):
        for fname in self.inputs.volumes:
            img = nb.load(fname)

            affine = img.get_affine()
            affine = np.dot(self.inputs.transformation_matrix, affine)

            nb.save(nb.Nifti1Image(img.get_data(), affine,
                    img.get_header()), self._gen_output_filename(fname))

        return runtime

    def _list_outputs(self):
        outputs = self._outputs().get()
        outputs['transformed_volumes'] = []
        for fname in self.inputs.volumes:
            outputs['transformed_volumes'].append(
                self._gen_output_filename(fname))
        return outputs

class CreateNiftiInputSpec(BaseInterfaceInputSpec):
    data_file = File(exists=True, mandatory=True, desc="ANALYZE img file")
    header_file = File(
        exists=True, mandatory=True, desc="corresponding ANALYZE hdr file")
    affine = traits.Array(desc="affine transformation array")


class CreateNiftiOutputSpec(TraitedSpec):
    nifti_file = File(exists=True)


class CreateNifti(BaseInterface):
    """Creates a nifti volume
    """
    input_spec = CreateNiftiInputSpec
    output_spec = CreateNiftiOutputSpec

    def _gen_output_file_name(self):
        _, base, _ = split_filename(self.inputs.data_file)
        return os.path.abspath(base + ".nii")

    def _run_interface(self, runtime):
        hdr = nb.AnalyzeHeader.from_fileobj(
            open(self.inputs.header_file, 'rb'))

        if isdefined(self.inputs.affine):
            affine = self.inputs.affine
        else:
            affine = None

        data = hdr.data_from_fileobj(open(self.inputs.data_file, 'rb'))
        img = nb.Nifti1Image(data, affine, hdr)
        nb.save(img, self._gen_output_file_name())

        return runtime

    def _list_outputs(self):
        outputs = self._outputs().get()
        outputs['nifti_file'] = self._gen_output_file_name()
        return outputs


class TSNRInputSpec(BaseInterfaceInputSpec):
    in_file = InputMultiPath(File(exists=True), mandatory=True,
                             desc='realigned 4D file or a list of 3D files')
    regress_poly = traits.Range(low=1, desc='Remove polynomials')


class TSNROutputSpec(TraitedSpec):
    tsnr_file = File(exists=True, desc='tsnr image file')
    mean_file = File(exists=True, desc='mean image file')
    stddev_file = File(exists=True, desc='std dev image file')
    detrended_file = File(desc='detrended input file')


class TSNR(BaseInterface):
    """Computes the time-course SNR for a time series

    Typically you want to run this on a realigned time-series.

    Example
    -------

    >>> tsnr = TSNR()
    >>> tsnr.inputs.in_file = 'functional.nii'
    >>> res = tsnr.run() # doctest: +SKIP

    """
    input_spec = TSNRInputSpec
    output_spec = TSNROutputSpec

    def _gen_output_file_name(self, suffix=None):
        _, base, ext = split_filename(self.inputs.in_file[0])
        if suffix in ['mean', 'stddev']:
            return os.path.abspath(base + "_tsnr_" + suffix + ext)
        elif suffix in ['detrended']:
            return os.path.abspath(base + "_" + suffix + ext)
        else:
            return os.path.abspath(base + "_tsnr" + ext)

    def _run_interface(self, runtime):
        img = nb.load(self.inputs.in_file[0])
        header = img.get_header().copy()
        vollist = [nb.load(filename) for filename in self.inputs.in_file]
        data = np.concatenate([vol.get_data().reshape(
            vol.get_shape()[:3] + (-1,)) for vol in vollist], axis=3)
        if data.dtype.kind == 'i':
            header.set_data_dtype(np.float32)
            data = data.astype(np.float32)
        if isdefined(self.inputs.regress_poly):
            timepoints = img.get_shape()[-1]
            X = np.ones((timepoints, 1))
            for i in range(self.inputs.regress_poly):
                X = np.hstack((X, legendre(
                    i + 1)(np.linspace(-1, 1, timepoints))[:, None]))
            betas = np.dot(np.linalg.pinv(X), np.rollaxis(data, 3, 2))
            datahat = np.rollaxis(np.dot(X[:, 1:],
                                         np.rollaxis(
                                             betas[1:, :, :, :], 0, 3)),
                                  0, 4)
            data = data - datahat
            img = nb.Nifti1Image(data, img.get_affine(), header)
            nb.save(img, self._gen_output_file_name('detrended'))
        meanimg = np.mean(data, axis=3)
        stddevimg = np.std(data, axis=3)
        tsnr = meanimg / stddevimg
        img = nb.Nifti1Image(tsnr, img.get_affine(), header)
        nb.save(img, self._gen_output_file_name())
        img = nb.Nifti1Image(meanimg, img.get_affine(), header)
        nb.save(img, self._gen_output_file_name('mean'))
        img = nb.Nifti1Image(stddevimg, img.get_affine(), header)
        nb.save(img, self._gen_output_file_name('stddev'))
        return runtime

    def _list_outputs(self):
        outputs = self._outputs().get()
        outputs['tsnr_file'] = self._gen_output_file_name()
        outputs['mean_file'] = self._gen_output_file_name('mean')
        outputs['stddev_file'] = self._gen_output_file_name('stddev')
        if isdefined(self.inputs.regress_poly):
            outputs['detrended_file'] = self._gen_output_file_name('detrended')
        return outputs


class GunzipInputSpec(BaseInterfaceInputSpec):
    in_file = File(exists=True, mandatory=True)


class GunzipOutputSpec(TraitedSpec):
    out_file = File(exists=True)


class Gunzip(BaseInterface):
    """Gunzip wrapper
    """
    input_spec = GunzipInputSpec
    output_spec = GunzipOutputSpec

    def _gen_output_file_name(self):
        _, base, ext = split_filename(self.inputs.in_file)
        if ext[-2:].lower() == ".gz":
            ext = ext[:-3]
        return os.path.abspath(base + ext[:-3])

    def _run_interface(self, runtime):
        import gzip
        in_file = gzip.open(self.inputs.in_file, 'rb')
        out_file = open(self._gen_output_file_name(), 'wb')
        out_file.write(in_file.read())
        out_file.close()
        in_file.close()
        return runtime

    def _list_outputs(self):
        outputs = self._outputs().get()
        outputs['out_file'] = self._gen_output_file_name()
        return outputs


def replaceext(in_list, ext):
    out_list = list()
    for filename in in_list:
        path, name, _ = split_filename(op.abspath(filename))
        out_name = op.join(path, name) + ext
        out_list.append(out_name)
    return out_list


def matlab2csv(in_array, name, reshape):
    output_array = np.asarray(in_array)
    if reshape:
        if len(np.shape(output_array)) > 1:
            output_array = np.reshape(output_array, (
                np.shape(output_array)[0]*np.shape(output_array)[1], 1))
            iflogger.info(np.shape(output_array))
    output_name = op.abspath(name + '.csv')
    np.savetxt(output_name, output_array, delimiter=',')
    return output_name


class Matlab2CSVInputSpec(TraitedSpec):
    in_file = File(exists=True, mandatory=True, desc='Input MATLAB .mat file')
    reshape_matrix = traits.Bool(
        True, usedefault=True,
        desc='The output of this interface is meant for R, so matrices will be\
        reshaped to vectors by default.'
    )


class Matlab2CSVOutputSpec(TraitedSpec):
    csv_files = OutputMultiPath(
        File(desc='Output CSV files for each variable saved in the input .mat\
        file')
    )


class Matlab2CSV(BaseInterface):
    """Simple interface to save the components of a MATLAB .mat file as a text
    file with comma-separated values (CSVs).

    CSV files are easily loaded in R, for use in statistical processing.
    For further information, see cran.r-project.org/doc/manuals/R-data.pdf

    Example
    -------

    >>> import nipype.algorithms.misc as misc
    >>> mat2csv = misc.Matlab2CSV()
    >>> mat2csv.inputs.in_file = 'cmatrix.mat'
    >>> mat2csv.run() # doctest: +SKIP
    """
    input_spec = Matlab2CSVInputSpec
    output_spec = Matlab2CSVOutputSpec

    def _run_interface(self, runtime):
        in_dict = sio.loadmat(op.abspath(self.inputs.in_file))

        # Check if the file has multiple variables in it. If it does, loop
        # through them and save them as individual CSV files.
        # If not, save the variable as a single CSV file using the input file
        # name and a .csv extension.

        saved_variables = list()
        for key in in_dict.keys():
            if not key.startswith('__'):
                if isinstance(in_dict[key][0], np.ndarray):
                    saved_variables.append(key)
                else:
                    iflogger.info('One of the keys in the input file, {k}, is not a Numpy array'.format(k=key))

        if len(saved_variables) > 1:
            iflogger.info(
                '{N} variables found:'.format(N=len(saved_variables)))
            iflogger.info(saved_variables)
            for variable in saved_variables:
                iflogger.info(
                    '...Converting {var} - type {ty} - to\
                    CSV'.format(var=variable, ty=type(in_dict[variable]))
                )
                matlab2csv(
                    in_dict[variable], variable, self.inputs.reshape_matrix)
        elif len(saved_variables) == 1:
            _, name, _ = split_filename(self.inputs.in_file)
            variable = saved_variables[0]
            iflogger.info('Single variable found {var}, type {ty}:'.format(
                var=variable, ty=type(in_dict[variable])))
            iflogger.info('...Converting {var} to CSV from {f}'.format(
                var=variable, f=self.inputs.in_file))
            matlab2csv(in_dict[variable], name, self.inputs.reshape_matrix)
        else:
            iflogger.error('No values in the MATLAB file?!')
        return runtime

    def _list_outputs(self):
        outputs = self.output_spec().get()
        in_dict = sio.loadmat(op.abspath(self.inputs.in_file))
        saved_variables = list()
        for key in in_dict.keys():
            if not key.startswith('__'):
                if isinstance(in_dict[key][0], np.ndarray):
                    saved_variables.append(key)
                else:
                    iflogger.error('One of the keys in the input file, {k}, is\
                                   not a Numpy array'.format(k=key))

        if len(saved_variables) > 1:
            outputs['csv_files'] = replaceext(saved_variables, '.csv')
        elif len(saved_variables) == 1:
            _, name, ext = split_filename(self.inputs.in_file)
            outputs['csv_files'] = op.abspath(name + '.csv')
        else:
            iflogger.error('No values in the MATLAB file?!')
        return outputs


def merge_csvs(in_list):
    for idx, in_file in enumerate(in_list):
        try:
            in_array = np.loadtxt(in_file, delimiter=',')
        except ValueError, ex:
            try:
                in_array = np.loadtxt(in_file, delimiter=',', skiprows=1)
            except ValueError, ex:
                first = open(in_file, 'r')
                header_line = first.readline()
                header_list = header_line.split(',')
                n_cols = len(header_list)
                try:
                    in_array = np.loadtxt(
                        in_file, delimiter=',', skiprows=1,
                        usecols=range(1, n_cols)
                    )
                except ValueError, ex:
                    in_array = np.loadtxt(
                        in_file, delimiter=',', skiprows=1, usecols=range(1, n_cols-1))
        if idx == 0:
            out_array = in_array
        else:
            out_array = np.dstack((out_array, in_array))
    out_array = np.squeeze(out_array)
    iflogger.info('Final output array shape:')
    iflogger.info(np.shape(out_array))
    return out_array


def remove_identical_paths(in_files):
    import os.path as op
    from nipype.utils.filemanip import split_filename
    if len(in_files) > 1:
        out_names = list()
        commonprefix = op.commonprefix(in_files)
        lastslash = commonprefix.rfind('/')
        commonpath = commonprefix[0:(lastslash+1)]
        for fileidx, in_file in enumerate(in_files):
            path, name, ext = split_filename(in_file)
            in_file = op.join(path, name)
            name = in_file.replace(commonpath, '')
            name = name.replace('_subject_id_', '')
            out_names.append(name)
    else:
        path, name, ext = split_filename(in_files[0])
        out_names = [name]
    return out_names


def maketypelist(rowheadings, shape, extraheadingBool, extraheading):
    typelist = []
    if rowheadings:
        typelist.append(('heading', 'a40'))
    if len(shape) > 1:
        for idx in range(1, (min(shape)+1)):
            typelist.append((str(idx), float))
    else:
        for idx in range(1, (shape[0]+1)):
            typelist.append((str(idx), float))
    if extraheadingBool:
        typelist.append((extraheading, 'a40'))
    iflogger.info(typelist)
    return typelist


def makefmtlist(output_array, typelist, rowheadingsBool,
                shape, extraheadingBool):
    fmtlist = []
    if rowheadingsBool:
        fmtlist.append('%s')
    if len(shape) > 1:
        output = np.zeros(max(shape), typelist)
        for idx in range(1, min(shape)+1):
            output[str(idx)] = output_array[:, idx-1]
            fmtlist.append('%f')
    else:
        output = np.zeros(1, typelist)
        for idx in range(1, len(output_array)+1):
            output[str(idx)] = output_array[idx-1]
            fmtlist.append('%f')
    if extraheadingBool:
        fmtlist.append('%s')
    fmt = ','.join(fmtlist)
    return fmt, output


class MergeCSVFilesInputSpec(TraitedSpec):
    in_files = InputMultiPath(File(exists=True), mandatory=True,
                              desc='Input comma-separated value (CSV) files')
    out_file = File('merged.csv', usedefault=True,
                    desc='Output filename for merged CSV file')
    column_headings = traits.List(
        traits.Str, desc='List of column headings to save in merged CSV file\
        (must be equal to number of input files). If left undefined, these\
        will be pulled from the input filenames.')
    row_headings = traits.List(
        traits.Str, desc='List of row headings to save in merged CSV file\
        (must be equal to number of rows in the input files).')
    row_heading_title = traits.Str(
        'label', usedefault=True, desc='Column heading for the row headings\
         added')
    extra_column_heading = traits.Str(
        desc='New heading to add for the added field.')
    extra_field = traits.Str(
        desc='New field to add to each row. This is useful for saving the\
        group or subject ID in the file.')


class MergeCSVFilesOutputSpec(TraitedSpec):
    csv_file = File(desc='Output CSV file containing columns ')


class MergeCSVFiles(BaseInterface):
    """This interface is designed to facilitate data loading in the R environment.
    It takes input CSV files and merges them into a single CSV file.
    If provided, it will also incorporate column heading names into the
    resulting CSV file.

    CSV files are easily loaded in R, for use in statistical processing.
    For further information, see cran.r-project.org/doc/manuals/R-data.pdf

    Example
    -------

    >>> import nipype.algorithms.misc as misc
    >>> mat2csv = misc.MergeCSVFiles()
    >>> mat2csv.inputs.in_files = ['degree.mat','clustering.mat']
    >>> mat2csv.inputs.column_headings = ['degree','clustering']
    >>> mat2csv.run() # doctest: +SKIP
    """
    input_spec = MergeCSVFilesInputSpec
    output_spec = MergeCSVFilesOutputSpec

    def _run_interface(self, runtime):
        extraheadingBool = False
        extraheading = ''
        rowheadingsBool = False
        """
        This block defines the column headings.
        """
        if isdefined(self.inputs.column_headings):
            iflogger.info('Column headings have been provided:')
            headings = self.inputs.column_headings
        else:
            iflogger.info(
                'Column headings not provided! Pulled from input filenames:')
            headings = remove_identical_paths(self.inputs.in_files)

        if isdefined(self.inputs.extra_field):
            if isdefined(self.inputs.extra_column_heading):
                extraheading = self.inputs.extra_column_heading
                iflogger.info('Extra column heading provided: {col}'.format(
                    col=extraheading))
            else:
                extraheading = 'type'
                iflogger.info(
                    'Extra column heading was not defined. Using "type"')
            headings.append(extraheading)
            extraheadingBool = True

        if len(self.inputs.in_files) == 1:
            iflogger.warn('Only one file input!')

        if isdefined(self.inputs.row_headings):
            iflogger.info('Row headings have been provided. Adding "labels"\
                          column header.')
            prefix = '"{p}","'.format(p=self.inputs.row_heading_title)
            csv_headings = prefix + '","'.join(itertools.chain(
                headings)) + '"\n'
            rowheadingsBool = True
        else:
            iflogger.info('Row headings have not been provided.')
            csv_headings = '"' + '","'.join(itertools.chain(headings)) + '"\n'

        iflogger.info('Final Headings:')
        iflogger.info(csv_headings)

        """
        Next we merge the arrays and define the output text file
        """

        output_array = merge_csvs(self.inputs.in_files)
        _, name, ext = split_filename(self.inputs.out_file)
        if not ext == '.csv':
            ext = '.csv'

        out_file = op.abspath(name + ext)
        file_handle = open(out_file, 'w')
        file_handle.write(csv_headings)

        shape = np.shape(output_array)
        typelist = maketypelist(
            rowheadingsBool, shape, extraheadingBool, extraheading)
        fmt, output = makefmtlist(
            output_array, typelist, rowheadingsBool, shape, extraheadingBool)

        if rowheadingsBool:
            row_heading_list = self.inputs.row_headings
            row_heading_list_with_quotes = []
            for row_heading in row_heading_list:
                row_heading_with_quotes = '"' + row_heading + '"'
                row_heading_list_with_quotes.append(row_heading_with_quotes)
            row_headings = np.array(row_heading_list_with_quotes, dtype='|S40')
            output['heading'] = row_headings

        if isdefined(self.inputs.extra_field):
            extrafieldlist = []
            if len(shape) > 1:
                mx = shape[0]
            else:
                mx = 1
            for idx in range(0, mx):
                extrafieldlist.append(self.inputs.extra_field)
            iflogger.info(len(extrafieldlist))
            output[extraheading] = extrafieldlist
        iflogger.info(output)
        iflogger.info(fmt)
        np.savetxt(file_handle, output, fmt, delimiter=',')
        file_handle.close()
        return runtime

    def _list_outputs(self):
        outputs = self.output_spec().get()
        _, name, ext = split_filename(self.inputs.out_file)
        if not ext == '.csv':
            ext = '.csv'
        out_file = op.abspath(name + ext)
        outputs['csv_file'] = out_file
        return outputs


class AddCSVColumnInputSpec(TraitedSpec):
    in_file = File(exists=True, mandatory=True,
                   desc='Input comma-separated value (CSV) files')
    out_file = File('extra_heading.csv', usedefault=True,
                    desc='Output filename for merged CSV file')
    extra_column_heading = traits.Str(
        desc='New heading to add for the added field.')
    extra_field = traits.Str(
        desc='New field to add to each row. This is useful for saving the\
        group or subject ID in the file.')


class AddCSVColumnOutputSpec(TraitedSpec):
    csv_file = File(desc='Output CSV file containing columns ')


class AddCSVColumn(BaseInterface):
    """Short interface to add an extra column and field to a text file

    Example
    -------

    >>> import nipype.algorithms.misc as misc
    >>> addcol = misc.AddCSVColumn()
    >>> addcol.inputs.in_file = 'degree.csv'
    >>> addcol.inputs.extra_column_heading = 'group'
    >>> addcol.inputs.extra_field = 'male'
    >>> addcol.run() # doctest: +SKIP
    """
    input_spec = AddCSVColumnInputSpec
    output_spec = AddCSVColumnOutputSpec

    def _run_interface(self, runtime):
        in_file = open(self.inputs.in_file, 'r')
        _, name, ext = split_filename(self.inputs.out_file)
        if not ext == '.csv':
            ext = '.csv'
        out_file = op.abspath(name + ext)

        out_file = open(out_file, 'w')
        firstline = in_file.readline()
        firstline = firstline.replace('\n', '')
        new_firstline = firstline + ',"' + \
            self.inputs.extra_column_heading + '"\n'
        out_file.write(new_firstline)
        for line in in_file:
            new_line = line.replace('\n', '')
            new_line = new_line + ',' + self.inputs.extra_field + '\n'
            out_file.write(new_line)
        return runtime

    def _list_outputs(self):
        outputs = self.output_spec().get()
        _, name, ext = split_filename(self.inputs.out_file)
        if not ext == '.csv':
            ext = '.csv'
        out_file = op.abspath(name + ext)
        outputs['csv_file'] = out_file
        return outputs


class CalculateNormalizedMomentsInputSpec(TraitedSpec):
    timeseries_file = File(
        exists=True, mandatory=True,
        desc='Text file with timeseries in columns and timepoints in rows,\
        whitespace separated')
    moment = traits.Int(
        mandatory=True,
        desc="Define which moment should be calculated, 3 for skewness, 4 for\
        kurtosis.")


class CalculateNormalizedMomentsOutputSpec(TraitedSpec):
    moments = traits.List(traits.Float(), desc='Moments')


class CalculateNormalizedMoments(BaseInterface):
    """Calculates moments of timeseries.

    Example
    -------

    >>> import nipype.algorithms.misc as misc
    >>> skew = misc.CalculateNormalizedMoments()
    >>> skew.inputs.moment = 3
    >>> skew.inputs.timeseries_file = 'timeseries.txt'
    >>> skew.run() # doctest: +SKIP
    """
    input_spec = CalculateNormalizedMomentsInputSpec
    output_spec = CalculateNormalizedMomentsOutputSpec

    def _run_interface(self, runtime):

        self._moments = calc_moments(
            self.inputs.timeseries_file, self.inputs.moment)
        return runtime

    def _list_outputs(self):
        outputs = self.output_spec().get()
        outputs['skewness'] = self._moments
        return outputs


def calc_moments(timeseries_file, moment):
    """Returns nth moment (3 for skewness, 4 for kurtosis) of timeseries
    (list of values; one per timeseries).

    Keyword arguments:
    timeseries_file -- text file with white space separated timepoints in rows

    """
    timeseries = np.genfromtxt(timeseries_file)

    m2 = stats.moment(timeseries, 2, axis=0)
    m3 = stats.moment(timeseries, moment, axis=0)
    zero = (m2 == 0)
    return np.where(zero, 0, m3 / m2**(moment/2.0))

<<<<<<< HEAD
# Deprecated interfaces ---------------------------------------------------------
class Distance( nam.Distance ):
    """Calculates distance between two volumes.

    .. deprecated:: 0.10.0
       Use :py:class:`nipype.algorithms.metrics.Distance` instead.
    """
    def __init__(self, **inputs):
        super(nam.Distance, self).__init__(**inputs)
        warnings.warn(("This interface has been deprecated since 0.10.0,"
                      " please use nipype.algorithms.metrics.Distance"),
                      DeprecationWarning)

class Overlap( nam.Overlap ):
    """Calculates various overlap measures between two maps.

    .. deprecated:: 0.10.0
       Use :py:class:`nipype.algorithms.metrics.Overlap` instead.
    """
    def __init__(self, **inputs):
        super(nam.Overlap, self).__init__(**inputs)
        warnings.warn(("This interface has been deprecated since 0.10.0,"
                      " please use nipype.algorithms.metrics.Overlap"),
                      DeprecationWarning)


class FuzzyOverlap( nam.FuzzyOverlap ):
    """Calculates various overlap measures between two maps, using a fuzzy
    definition.

    .. deprecated:: 0.10.0
       Use :py:class:`nipype.algorithms.metrics.FuzzyOverlap` instead.
    """
    def __init__(self, **inputs):
        super(nam.FuzzyOverlap, self).__init__(**inputs)
        warnings.warn(("This interface has been deprecated since 0.10.0,"
                      " please use nipype.algorithms.metrics.FuzzyOverlap"),
                      DeprecationWarning)
=======

class NormalizeProbabilityMapSetInputSpec(TraitedSpec):
    in_files = InputMultiPath(File(exists=True, mandatory=True,
                    desc='The tpms to be normalized') )
    in_mask = File(exists=True, mandatory=False,
                    desc='Masked voxels must sum up 1.0, 0.0 otherwise.')

class NormalizeProbabilityMapSetOutputSpec(TraitedSpec):
    out_files = OutputMultiPath(File(exists=True),
                                desc="normalized maps")


class NormalizeProbabilityMapSet(BaseInterface):
    """ Returns the input tissue probability maps (tpms, aka volume fractions)
    normalized to sum up 1.0 at each voxel within the mask.

    .. note:: Please recall this is not a spatial normalization algorithm

    Example
    -------

    >>> import nipype.algorithms.misc as misc
    >>> normalize = misc.NormalizeProbabilityMapSet()
    >>> normalize.inputs.in_files = [ 'tpm_00.nii.gz', 'tpm_01.nii.gz', 'tpm_02.nii.gz' ]
    >>> normalize.inputs.in_mask = 'tpms_msk.nii.gz'
    >>> normalize.run() # doctest: +SKIP
    """
    input_spec = NormalizeProbabilityMapSetInputSpec
    output_spec = NormalizeProbabilityMapSetOutputSpec

    def _run_interface(self, runtime):
        mask = None

        if isdefined( self.inputs.in_mask ):
            mask = self.inputs.in_mask

        self._out_filenames = normalize_tpms( self.inputs.in_files, mask )
        return runtime

    def _list_outputs(self):
        outputs = self.output_spec().get()
        outputs['out_files'] = self._out_filenames
        return outputs


def normalize_tpms( in_files, in_mask=None, out_files=[] ):
    """
    Returns the input tissue probability maps (tpms, aka volume fractions)
    normalized to sum up 1.0 at each voxel within the mask.
    """
    import nibabel as nib
    import numpy as np
    import os.path as op

    in_files = np.atleast_1d( in_files ).tolist()

    if len(out_files)!=len(in_files):
        for i,finname in enumerate( in_files ):
            fname,fext = op.splitext( op.basename( finname ) )
            if fext == '.gz':
                fname,fext2 = op.splitext( fname )
                fext = fext2 + fext

            out_file = op.abspath(fname+'_norm'+('_%02d' % i)+fext)
            out_files+= [out_file]

    imgs = [nib.load(fim) for fim in in_files]

    if len(in_files)==1:
        img_data = imgs[0].get_data()
        img_data[img_data>0.0] = 1.0
        hdr = imgs[0].get_header().copy()
        hdr['data_type']= 16
        hdr.set_data_dtype( 'float32' )
        nib.save( nib.Nifti1Image( img_data.astype(np.float32), imgs[0].get_affine(), hdr ), out_files[0] )
        return out_files[0]

    img_data = np.array( [ im.get_data() for im in imgs ] ).astype( 'f32' )
    #img_data[img_data>1.0] = 1.0
    img_data[img_data<0.0] = 0.0
    weights = np.sum( img_data, axis=0 )

    msk = np.ones_like( imgs[0].get_data() )
    msk[ weights<= 0 ] = 0

    if not in_mask is None:
        msk = nib.load( in_mask ).get_data()
        msk[ msk<=0 ] = 0
        msk[ msk>0 ] = 1

    msk = np.ma.masked_equal( msk, 0 )


    for i,out_file in enumerate( out_files ):
        data = np.ma.masked_equal( img_data[i], 0 )
        probmap = data / weights
        hdr = imgs[i].get_header().copy()
        hdr['data_type']= 16
        hdr.set_data_dtype( 'float32' )
        nib.save( nib.Nifti1Image( probmap.astype(np.float32), imgs[i].get_affine(), hdr ), out_file )

    return out_files
>>>>>>> 74b880a3
<|MERGE_RESOLUTION|>--- conflicted
+++ resolved
@@ -839,46 +839,6 @@
     zero = (m2 == 0)
     return np.where(zero, 0, m3 / m2**(moment/2.0))
 
-<<<<<<< HEAD
-# Deprecated interfaces ---------------------------------------------------------
-class Distance( nam.Distance ):
-    """Calculates distance between two volumes.
-
-    .. deprecated:: 0.10.0
-       Use :py:class:`nipype.algorithms.metrics.Distance` instead.
-    """
-    def __init__(self, **inputs):
-        super(nam.Distance, self).__init__(**inputs)
-        warnings.warn(("This interface has been deprecated since 0.10.0,"
-                      " please use nipype.algorithms.metrics.Distance"),
-                      DeprecationWarning)
-
-class Overlap( nam.Overlap ):
-    """Calculates various overlap measures between two maps.
-
-    .. deprecated:: 0.10.0
-       Use :py:class:`nipype.algorithms.metrics.Overlap` instead.
-    """
-    def __init__(self, **inputs):
-        super(nam.Overlap, self).__init__(**inputs)
-        warnings.warn(("This interface has been deprecated since 0.10.0,"
-                      " please use nipype.algorithms.metrics.Overlap"),
-                      DeprecationWarning)
-
-
-class FuzzyOverlap( nam.FuzzyOverlap ):
-    """Calculates various overlap measures between two maps, using a fuzzy
-    definition.
-
-    .. deprecated:: 0.10.0
-       Use :py:class:`nipype.algorithms.metrics.FuzzyOverlap` instead.
-    """
-    def __init__(self, **inputs):
-        super(nam.FuzzyOverlap, self).__init__(**inputs)
-        warnings.warn(("This interface has been deprecated since 0.10.0,"
-                      " please use nipype.algorithms.metrics.FuzzyOverlap"),
-                      DeprecationWarning)
-=======
 
 class NormalizeProbabilityMapSetInputSpec(TraitedSpec):
     in_files = InputMultiPath(File(exists=True, mandatory=True,
@@ -981,4 +941,43 @@
         nib.save( nib.Nifti1Image( probmap.astype(np.float32), imgs[i].get_affine(), hdr ), out_file )
 
     return out_files
->>>>>>> 74b880a3
+
+
+# Deprecated interfaces ---------------------------------------------------------
+class Distance( nam.Distance ):
+    """Calculates distance between two volumes.
+
+    .. deprecated:: 0.10.0
+       Use :py:class:`nipype.algorithms.metrics.Distance` instead.
+    """
+    def __init__(self, **inputs):
+        super(nam.Distance, self).__init__(**inputs)
+        warnings.warn(("This interface has been deprecated since 0.10.0,"
+                      " please use nipype.algorithms.metrics.Distance"),
+                      DeprecationWarning)
+
+class Overlap( nam.Overlap ):
+    """Calculates various overlap measures between two maps.
+
+    .. deprecated:: 0.10.0
+       Use :py:class:`nipype.algorithms.metrics.Overlap` instead.
+    """
+    def __init__(self, **inputs):
+        super(nam.Overlap, self).__init__(**inputs)
+        warnings.warn(("This interface has been deprecated since 0.10.0,"
+                      " please use nipype.algorithms.metrics.Overlap"),
+                      DeprecationWarning)
+
+
+class FuzzyOverlap( nam.FuzzyOverlap ):
+    """Calculates various overlap measures between two maps, using a fuzzy
+    definition.
+
+    .. deprecated:: 0.10.0
+       Use :py:class:`nipype.algorithms.metrics.FuzzyOverlap` instead.
+    """
+    def __init__(self, **inputs):
+        super(nam.FuzzyOverlap, self).__init__(**inputs)
+        warnings.warn(("This interface has been deprecated since 0.10.0,"
+                      " please use nipype.algorithms.metrics.FuzzyOverlap"),
+                      DeprecationWarning)
