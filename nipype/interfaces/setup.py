--- conflicted
+++ resolved
@@ -24,12 +24,9 @@
     config.add_subpackage('mne')
     config.add_subpackage('mrtrix')
     config.add_subpackage('mrtrix3')
-<<<<<<< HEAD
     config.add_subpackage('niftyfit')
-=======
+    config.add_subpackage('niftyreg')
     config.add_subpackage('niftyseg')
->>>>>>> e48c9c82
-    config.add_subpackage('niftyreg')
     config.add_subpackage('nipy')
     config.add_subpackage('spm')
     config.add_subpackage('slicer')
