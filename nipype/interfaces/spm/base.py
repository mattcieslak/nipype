# -*- coding: utf-8 -*-
# emacs: -*- mode: python; py-indent-offset: 4; indent-tabs-mode: nil -*-
# vi: set ft=python sts=4 ts=4 sw=4 et:
"""The spm module provides basic functions for interfacing with SPM  tools.

In order to use the standalone MCR version of spm, you need to ensure that
the following commands are executed at the beginning of your script::

   from nipype.interfaces import spm
   matlab_cmd = '/path/to/run_spm8.sh /path/to/Compiler_Runtime/v713/ script'
   spm.SPMCommand.set_mlab_paths(matlab_cmd=matlab_cmd, use_mcr=True)

you can test by calling::

   spm.SPMCommand().version
"""
from __future__ import print_function, division, unicode_literals, absolute_import
from builtins import range, object, str, bytes

<<<<<<< HEAD

# Standard library imports
=======
# Standard library imports
from __future__ import print_function
from builtins import range
from builtins import object
>>>>>>> da1f544c
import os
from copy import deepcopy

# Third-party imports
from nibabel import load
import numpy as np
from scipy.io import savemat

# Local imports
from ... import logging
from ...utils import spm_docs as sd
from ..base import (BaseInterface, traits, isdefined, InputMultiPath,
                    BaseInterfaceInputSpec, Directory, Undefined)
from ..matlab import MatlabCommand

__docformat__ = 'restructuredtext'
logger = logging.getLogger('interface')

__docformat__ = 'restructuredtext'


def func_is_3d(in_file):
    """Checks if input functional files are 3d."""

    if isinstance(in_file, list):
        return func_is_3d(in_file[0])
    else:
        img = load(in_file)
        shape = img.shape
        if len(shape) == 3 or (len(shape) == 4 and shape[3] == 1):
            return True
        else:
            return False


def get_first_3dfile(in_files):
    if not func_is_3d(in_files):
        return None
    if isinstance(in_files[0], list):
        return in_files[0]
    return in_files


def scans_for_fname(fname):
    """Reads a nifti file and converts it to a numpy array storing
    individual nifti volumes.

    Opens images so will fail if they are not found.

    """
    if isinstance(fname, list):
        scans = np.zeros((len(fname),), dtype=object)
        for sno, f in enumerate(fname):
            scans[sno] = '%s,1' % f
        return scans
    img = load(fname)
    if len(img.shape) == 3:
        return np.array(('%s,1' % fname,), dtype=object)
    else:
        n_scans = img.shape[3]
        scans = np.zeros((n_scans,), dtype=object)
        for sno in range(n_scans):
            scans[sno] = '%s,%d' % (fname, sno + 1)
        return scans


def scans_for_fnames(fnames, keep4d=False, separate_sessions=False):
    """Converts a list of files to a concatenated numpy array for each
    volume.

    keep4d : boolean
        keeps the entries of the numpy array as 4d files instead of
        extracting the individual volumes.
    separate_sessions: boolean
        if 4d nifti files are being used, then separate_sessions
        ensures a cell array per session is created in the structure.

    """
    flist = None
    if not isinstance(fnames[0], list):
        if func_is_3d(fnames[0]):
            fnames = [fnames]
    if separate_sessions or keep4d:
        flist = np.zeros((len(fnames),), dtype=object)
    for i, f in enumerate(fnames):
        if separate_sessions:
            if keep4d:
                if isinstance(f, list):
                    flist[i] = np.array(f, dtype=object)
                else:
                    flist[i] = np.array([f], dtype=object)
            else:
                flist[i] = scans_for_fname(f)
        else:
            if keep4d:
                flist[i] = f
            else:
                scans = scans_for_fname(f)
                if flist is None:
                    flist = scans
                else:
                    flist = np.concatenate((flist, scans))
    return flist


class Info(object):
    """Handles SPM version information
    """
    @staticmethod
    def version(matlab_cmd=None, paths=None, use_mcr=None):
        """Returns the path to the SPM directory in the Matlab path
        If path not found, returns None.

        Parameters
        ----------
        matlab_cmd: str
            Sets the default matlab command. If None, the value of the
            environment variable SPMMCRCMD will be used if set and use_mcr
            is True or the environment variable FORCE_SPMMCR is set.
            If one of FORCE_SPMMCR or SPMMCRCMD is not set, the existence
            of the environment variable MATLABCMD is checked and its value
            is used as the matlab command if possible.
            If none of the above was successful, the fallback value of
            'matlab -nodesktop -nosplash' will be used.
        paths : str
        use_mcr : bool

        Returns
        -------
        spm_path : string representing path to SPM directory

            returns None of path not found
        """
        if use_mcr or 'FORCE_SPMMCR' in os.environ:
            use_mcr = True
            if matlab_cmd is None:
                try:
                    matlab_cmd = os.environ['SPMMCRCMD']
                except KeyError:
                    pass
        if matlab_cmd is None:
            try:
                matlab_cmd = os.environ['MATLABCMD']
            except KeyError:
                matlab_cmd = 'matlab -nodesktop -nosplash'
        mlab = MatlabCommand(matlab_cmd=matlab_cmd)
        mlab.inputs.mfile = False
        if paths:
            mlab.inputs.paths = paths
        if use_mcr:
            mlab.inputs.nodesktop = Undefined
            mlab.inputs.nosplash = Undefined
            mlab.inputs.single_comp_thread = Undefined
            mlab.inputs.mfile = True
            mlab.inputs.uses_mcr = True
        mlab.inputs.script = """
if isempty(which('spm')),
throw(MException('SPMCheck:NotFound','SPM not in matlab path'));
end;
spm_path = spm('dir');
[name, version] = spm('ver');
fprintf(1, 'NIPYPE path:%s|name:%s|release:%s', spm_path, name, version);
exit;
        """
        try:
            out = mlab.run()
        except (IOError, RuntimeError) as e:
            # if no Matlab at all -- exception could be raised
            # No Matlab -- no spm
            logger.debug(str(e))
            return None
        else:
            out = sd._strip_header(out.runtime.stdout)
            out_dict = {}
            for part in out.split('|'):
                key, val = part.split(':')
                out_dict[key] = val
            return out_dict


def no_spm():
    """ Checks if SPM is NOT installed
    used with nosetests skipif to skip tests
    that will fail if spm is not installed"""

    if 'NIPYPE_NO_MATLAB' in os.environ or Info.version() is None:
        return True
    else:
        return False


class SPMCommandInputSpec(BaseInterfaceInputSpec):
    matlab_cmd = traits.Str(desc='matlab command to use')
    paths = InputMultiPath(Directory(), desc='Paths to add to matlabpath')
    mfile = traits.Bool(True, desc='Run m-code using m-file',
                        usedefault=True)
    use_mcr = traits.Bool(desc='Run m-code using SPM MCR')
    use_v8struct = traits.Bool(True, min_ver='8', usedefault=True,
                               desc=('Generate SPM8 and higher '
                                     'compatible jobs')
                               )


class SPMCommand(BaseInterface):
    """Extends `BaseInterface` class to implement SPM specific interfaces.

    WARNING: Pseudo prototype class, meant to be subclassed
    """
    input_spec = SPMCommandInputSpec
    _additional_metadata = ['field']

    _jobtype = 'basetype'
    _jobname = 'basename'

    _matlab_cmd = None
    _paths = None
    _use_mcr = None

    def __init__(self, **inputs):
        super(SPMCommand, self).__init__(**inputs)
        self.inputs.on_trait_change(self._matlab_cmd_update, ['matlab_cmd',
                                                              'mfile',
                                                              'paths',
                                                              'use_mcr'])
        self._find_mlab_cmd_defaults()
        self._check_mlab_inputs()
        self._matlab_cmd_update()

    @classmethod
    def set_mlab_paths(cls, matlab_cmd=None, paths=None, use_mcr=None):
        cls._matlab_cmd = matlab_cmd
        cls._paths = paths
        cls._use_mcr = use_mcr

    def _find_mlab_cmd_defaults(self):
        # check if the user has set environment variables to enforce
        # the standalone (MCR) version of SPM
        if self._use_mcr or 'FORCE_SPMMCR' in os.environ:
            self._use_mcr = True
            if self._matlab_cmd is None:
                try:
                    self._matlab_cmd = os.environ['SPMMCRCMD']
                except KeyError:
                    pass

    def _matlab_cmd_update(self):
        # MatlabCommand has to be created here,
        # because matlab_cmb is not a proper input
        # and can be set only during init
        self.mlab = MatlabCommand(matlab_cmd=self.inputs.matlab_cmd,
                                  mfile=self.inputs.mfile,
                                  paths=self.inputs.paths)
        self.mlab.inputs.script_file = 'pyscript_%s.m' % \
            self.__class__.__name__.split('.')[-1].lower()
        if isdefined(self.inputs.use_mcr) and self.inputs.use_mcr:
            self.mlab.inputs.nodesktop = Undefined
            self.mlab.inputs.nosplash = Undefined
            self.mlab.inputs.single_comp_thread = Undefined
            self.mlab.inputs.uses_mcr = True
            self.mlab.inputs.mfile = True

    @property
    def version(self):
        version_dict = Info.version(matlab_cmd=self.inputs.matlab_cmd,
                                    paths=self.inputs.paths,
                                    use_mcr=self.inputs.use_mcr)
        if version_dict:
            return '.'.join((version_dict['name'].split('SPM')[-1],
                             version_dict['release']))
        return version_dict

    @property
    def jobtype(self):
        return self._jobtype

    @property
    def jobname(self):
        return self._jobname

    def _check_mlab_inputs(self):
        if not isdefined(self.inputs.matlab_cmd) and self._matlab_cmd:
            self.inputs.matlab_cmd = self._matlab_cmd
        if not isdefined(self.inputs.paths) and self._paths:
            self.inputs.paths = self._paths
        if not isdefined(self.inputs.use_mcr) and self._use_mcr:
            self.inputs.use_mcr = self._use_mcr

    def _run_interface(self, runtime):
        """Executes the SPM function using MATLAB."""
        self.mlab.inputs.script = self._make_matlab_command(
            deepcopy(self._parse_inputs()))
        results = self.mlab.run()
        runtime.returncode = results.runtime.returncode
        if self.mlab.inputs.uses_mcr:
            if 'Skipped' in results.runtime.stdout:
                self.raise_exception(runtime)
        runtime.stdout = results.runtime.stdout
        runtime.stderr = results.runtime.stderr
        runtime.merged = results.runtime.merged
        return runtime

    def _list_outputs(self):
        """Determine the expected outputs based on inputs."""

        raise NotImplementedError

    def _format_arg(self, opt, spec, val):
        """Convert input to appropriate format for SPM."""
        if spec.is_trait_type(traits.Bool):
            return int(val)
        else:
            return val

    def _parse_inputs(self, skip=()):
        spmdict = {}
        metadata = dict(field=lambda t: t is not None)
        for name, spec in list(self.inputs.traits(**metadata).items()):
            if skip and name in skip:
                continue
            value = getattr(self.inputs, name)
            if not isdefined(value):
                continue
            field = spec.field
            if '.' in field:
                fields = field.split('.')
                dictref = spmdict
                for f in fields[:-1]:
                    if f not in list(dictref.keys()):
                        dictref[f] = {}
                    dictref = dictref[f]
                dictref[fields[-1]] = self._format_arg(name, spec, value)
            else:
                spmdict[field] = self._format_arg(name, spec, value)
        return [spmdict]

    def _reformat_dict_for_savemat(self, contents):
        """Encloses a dict representation within hierarchical lists.

        In order to create an appropriate SPM job structure, a Python
        dict storing the job needs to be modified so that each dict
        embedded in dict needs to be enclosed as a list element.

        Examples
        --------
        >>> a = SPMCommand()._reformat_dict_for_savemat(dict(a=1,
        ...                                                  b=dict(c=2, d=3)))
        >>> a == [{'a': 1, 'b': [{'c': 2, 'd': 3}]}]
        True

        """
        newdict = {}
        try:
            for key, value in list(contents.items()):
                if isinstance(value, dict):
                    if value:
                        newdict[key] = self._reformat_dict_for_savemat(value)
                    # if value is None, skip
                else:
                    newdict[key] = value

            return [newdict]
        except TypeError:
            print('Requires dict input')

    def _generate_job(self, prefix='', contents=None):
        """Recursive function to generate spm job specification as a string

        Parameters
        ----------
        prefix : string
            A string that needs to get
        contents : dict
            A non-tuple Python structure containing spm job
            information gets converted to an appropriate sequence of
            matlab commands.

        """
        jobstring = ''
        if contents is None:
            return jobstring
        if isinstance(contents, list):
            for i, value in enumerate(contents):
                if prefix.endswith(")"):
                    newprefix = "%s,%d)" % (prefix[:-1], i + 1)
                else:
                    newprefix = "%s(%d)" % (prefix, i + 1)
                jobstring += self._generate_job(newprefix, value)
            return jobstring
        if isinstance(contents, dict):
            for key, value in list(contents.items()):
                newprefix = "%s.%s" % (prefix, key)
                jobstring += self._generate_job(newprefix, value)
            return jobstring
        if isinstance(contents, np.ndarray):
            if contents.dtype == np.dtype(object):
                if prefix:
                    jobstring += "%s = {...\n" % (prefix)
                else:
                    jobstring += "{...\n"
                for i, val in enumerate(contents):
                    if isinstance(val, np.ndarray):
                        jobstring += self._generate_job(prefix=None,
                                                        contents=val)
                    elif isinstance(val, (str, bytes)):
                        jobstring += '\'%s\';...\n' % (val)
                    else:
                        jobstring += '%s;...\n' % str(val)
                jobstring += '};\n'
            else:
                for i, val in enumerate(contents):
                    for field in val.dtype.fields:
                        if prefix:
                            newprefix = "%s(%d).%s" % (prefix, i + 1, field)
                        else:
                            newprefix = "(%d).%s" % (i + 1, field)
                        jobstring += self._generate_job(newprefix,
                                                        val[field])
            return jobstring
        if isinstance(contents, (str, bytes)):
            jobstring += "%s = '%s';\n" % (prefix, contents)
            return jobstring
        jobstring += "%s = %s;\n" % (prefix, str(contents))
        return jobstring

    def _make_matlab_command(self, contents, postscript=None):
        """Generates a mfile to build job structure
        Parameters
        ----------

        contents : list
            a list of dicts generated by _parse_inputs
            in each subclass

        cwd : string
            default os.getcwd()

        Returns
        -------
        mscript : string
            contents of a script called by matlab

        """
        cwd = os.getcwd()
        mscript = """
        %% Generated by nipype.interfaces.spm
        if isempty(which('spm')),
             throw(MException('SPMCheck:NotFound', 'SPM not in matlab path'));
        end
        [name, version] = spm('ver');
        fprintf('SPM version: %s Release: %s\\n',name, version);
        fprintf('SPM path: %s\\n', which('spm'));
        spm('Defaults','fMRI');

        if strcmp(name, 'SPM8') || strcmp(name(1:5), 'SPM12'),
           spm_jobman('initcfg');
           spm_get_defaults('cmdline', 1);
        end\n
        """
        if self.mlab.inputs.mfile:
            if (isdefined(self.inputs.use_v8struct) and
                    self.inputs.use_v8struct):
                mscript += self._generate_job('jobs{1}.spm.%s.%s' %
                                              (self.jobtype, self.jobname),
                                              contents[0])
            else:
                if self.jobname in ['st', 'smooth', 'preproc', 'preproc8',
                                    'fmri_spec', 'fmri_est',
                                    'factorial_design', 'defs']:
                    # parentheses
                    mscript += self._generate_job('jobs{1}.%s{1}.%s(1)' %
                                                  (self.jobtype, self.jobname),
                                                  contents[0])
                else:
                    # curly brackets
                    mscript += self._generate_job('jobs{1}.%s{1}.%s{1}' %
                                                  (self.jobtype, self.jobname),
                                                  contents[0])
        else:
            jobdef = {'jobs': [{self.jobtype:
                                [{self.jobname:
                                  self.reformat_dict_for_savemat(contents[0])}]
                                }]}
            savemat(os.path.join(cwd, 'pyjobs_%s.mat' % self.jobname), jobdef)
            mscript += "load pyjobs_%s;\n\n" % self.jobname
        mscript += """
        spm_jobman(\'run\', jobs);\n
        """
        if self.inputs.use_mcr:
            mscript += """
        if strcmp(name, 'SPM8') || strcmp(name(1:5), 'SPM12'),
            close(\'all\', \'force\');
        end;
            """
        if postscript is not None:
            mscript += postscript
        return mscript<|MERGE_RESOLUTION|>--- conflicted
+++ resolved
@@ -17,15 +17,7 @@
 from __future__ import print_function, division, unicode_literals, absolute_import
 from builtins import range, object, str, bytes
 
-<<<<<<< HEAD
-
 # Standard library imports
-=======
-# Standard library imports
-from __future__ import print_function
-from builtins import range
-from builtins import object
->>>>>>> da1f544c
 import os
 from copy import deepcopy
 
