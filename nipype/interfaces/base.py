# emacs: -*- mode: python; py-indent-offset: 4; indent-tabs-mode: nil -*-
# vi: set ft=python sts=4 ts=4 sw=4 et:
"""
Package contains interfaces for using existing functionality in other packages

Exaples  FSL, matlab/SPM , afni

Requires Packages to be installed
"""

from ConfigParser import NoOptionError
from copy import deepcopy
import datetime
import os
from socket import gethostname
from string import Template
import select
import subprocess
from time import time
from warnings import warn

import enthought.traits.api as traits
from enthought.traits.trait_handlers import TraitDictObject, TraitListObject
from enthought.traits.trait_errors import TraitError

from nipype.interfaces.traits import Undefined
from nipype.utils.filemanip import (md5, hash_infile, FileNotFoundError,
                                    hash_timestamp)
from nipype.utils.misc import is_container
from nipype.utils.config import config
from nipype.utils.logger import iflogger
from nipype.utils.misc import isdefined


__docformat__ = 'restructuredtext'

# We'll use our versions of File and Directory until error reporting
# will be fixed upstream
#try:
#    class dummy(traits.HasTraits):
#        foo = traits.File
#    dummy().foo = 'bar'
#    from enthought.traits.api import File, Directory
#except:
#    warn('traitsUI unavailable')
from nipype.interfaces.traits import File, Directory

def load_template(name):
    """Load a template from the script_templates directory

    Parameters
    ----------
    name : str
        The name of the file to load

    Returns
    -------
    template : string.Template

    """

    full_fname = os.path.join(os.path.dirname(__file__),
                              'script_templates', name)
    template_file = open(full_fname)
    template = Template(template_file.read())
    template_file.close()
    return template

class Bunch(object):
    """Dictionary-like class that provides attribute-style access to it's items.

    A `Bunch` is a simple container that stores it's items as class
    attributes.  Internally all items are stored in a dictionary and
    the class exposes several of the dictionary methods.

    Examples
    --------
    >>> from nipype.interfaces.base import Bunch
    >>> inputs = Bunch(infile='subj.nii', fwhm=6.0, register_to_mean=True)
    >>> inputs
    Bunch(fwhm=6.0, infile='subj.nii', register_to_mean=True)
    >>> inputs.register_to_mean = False
    >>> inputs
    Bunch(fwhm=6.0, infile='subj.nii', register_to_mean=False)


    Notes
    -----
    The Bunch pattern came from the Python Cookbook:

    .. [1] A. Martelli, D. Hudgeon, "Collecting a Bunch of Named
           Items", Python Cookbook, 2nd Ed, Chapter 4.18, 2005.

    """
    def __init__(self, *args, **kwargs):
        self.__dict__.update(*args, **kwargs)

    def update(self, *args, **kwargs):
        """update existing attribute, or create new attribute

        Note: update is very much like HasTraits.set"""
        self.__dict__.update(*args, **kwargs)

    def items(self):
        """iterates over bunch attributes as key,value pairs"""
        return self.__dict__.items()

    def iteritems(self):
        """iterates over bunch attributes as key,value pairs"""
        warn('iteritems is deprecated, use items instead')
        return self.items()

    def get(self, *args):
        '''Support dictionary get() functionality
        '''
        return self.__dict__.get(*args)

    def set(self, **kwargs):
        '''Support dictionary get() functionality
        '''
        return self.__dict__.update(**kwargs)

    def dictcopy(self):
        """returns a deep copy of existing Bunch as a dictionary"""
        return deepcopy(self.__dict__)

    def __repr__(self):
        """representation of the sorted Bunch as a string

        Currently, this string representation of the `inputs` Bunch of
        interfaces is hashed to determine if the process' dirty-bit
        needs setting or not. Till that mechanism changes, only alter
        this after careful consideration.
        """
        outstr = ['Bunch(']
        first = True
        for k, v in sorted(self.items()):
            if not first:
                outstr.append(', ')
            outstr.append('%s=%r' % (k, v))
            first = False
        outstr.append(')')
        return ''.join(outstr)

    def _hash_infile(self, adict, key):
        # Inject file hashes into adict[key]
        stuff = adict[key]
        if not is_container(stuff):
            stuff = [stuff]
        file_list = []
        for afile in stuff:
            if os.path.isfile(afile):
                md5obj = md5()
                fp = file(afile, 'rb')
                while True:
                    data = fp.read(8192)
                    if not data:
                        break
                    md5obj.update(data)
                fp.close()
                md5hex = md5obj.hexdigest()
            else:
                md5hex = None
            file_list.append((afile, md5hex))
        return file_list

    def _get_bunch_hash(self):
        """Return a dictionary of our items with hashes for each file.

        Searches through dictionary items and if an item is a file, it
        calculates the md5 hash of the file contents and stores the
        file name and hash value as the new key value.

        However, the overall bunch hash is calculated only on the hash
        value of a file. The path and name of the file are not used in
        the overall hash calculation.

        Returns
        -------
        dict_withhash : dict
            Copy of our dictionary with the new file hashes included
            with each file.
        hashvalue : str
            The md5 hash value of the `dict_withhash`

        """

        infile_list = []
        for key, val in self.items():
            if is_container(val):
                # XXX - SG this probably doesn't catch numpy arrays
                # containing embedded file names either.
                if isinstance(val, dict):
                    # XXX - SG should traverse dicts, but ignoring for now
                    item = None
                else:
                    if len(val) == 0:
                        raise AttributeError('%s attribute is empty' % key)
                    item = val[0]
            else:
                item = val
            try:
                if os.path.isfile(item):
                    infile_list.append(key)
            except TypeError:
                # `item` is not a file or string.
                continue
        dict_withhash = self.dictcopy()
        dict_nofilename = self.dictcopy()
        for item in infile_list:
            dict_withhash[item] = self._hash_infile(dict_withhash, item)
            dict_nofilename[item] = [val[1] for val in dict_withhash[item]]
        # Sort the items of the dictionary, before hashing the string
        # representation so we get a predictable order of the
        # dictionary.
        sorted_dict = str(sorted(dict_nofilename.items()))
        return (dict_withhash, md5(sorted_dict).hexdigest())

    def __pretty__(self, p, cycle):
        '''Support for the pretty module

        pretty is included in ipython.externals for ipython > 0.10'''
        if cycle:
            p.text('Bunch(...)')
        else:
            p.begin_group(6, 'Bunch(')
            first = True
            for k, v in sorted(self.items()):
                if not first:
                    p.text(',')
                    p.breakable()
                p.text(k + '=')
                p.pretty(v)
                first = False
            p.end_group(6, ')')


class InterfaceResult(object):
    """Object that contains the results of running a particular Interface.

    Attributes
    ----------
    interface : object
        A copy of the `Interface` that was run to generate this result.
    outputs : Bunch
        An `Interface` specific Bunch that contains all possible files
        that are generated by the interface.  The `outputs` are used
        as the `inputs` to another node when interfaces are used in
        the pipeline.
    runtime : Bunch

        Contains attributes that describe the runtime environment when
        the `Interface` was run.  Contains the attributes:

        * cmdline : The command line string that was executed
        * cwd : The directory the ``cmdline`` was executed in.
        * stdout : The output of running the ``cmdline``.
        * stderr : Any error messages output from running ``cmdline``.
        * returncode : The code returned from running the ``cmdline``.

    """


    def __init__(self, interface, runtime, outputs=None):
        self.interface = interface
        self.runtime = runtime
        self.outputs = outputs

class BaseTraitedSpec(traits.HasTraits):
    """Provide a few methods necessary to support nipype interface api

    The inputs attribute of interfaces call certain methods that are not
    available in traits.HasTraits. These are provided here.

    new metadata:

    * usedefault : set this to True if the default value of the trait should be
      used. Unless this is set, the attributes are set to traits.Undefined

    new attribute:

    * hashval : returns a tuple containing the state of the trait as a dict and
      hashvalue corresponding to dict.

    XXX Reconsider this in the long run, but it seems like the best
    solution to move forward on the refactoring.
    """

    def __init__(self, **kwargs):
        """ Initialize handlers and inputs"""
        # NOTE: In python 2.6, object.__init__ no longer accepts input
        # arguments.  HasTraits does not define an __init__ and
        # therefore these args were being ignored.
        #super(TraitedSpec, self).__init__(*args, **kwargs)
        super(BaseTraitedSpec, self).__init__(**kwargs)
        traits.push_exception_handler(reraise_exceptions=True)
        undefined_traits = {}
        for trait in self.copyable_trait_names():
            if not self.traits()[trait].usedefault:
                undefined_traits[trait] = Undefined
        self.trait_set(trait_change_notify=False, **undefined_traits)
        self._generate_handlers()
        self.set(**kwargs)


    def items(self):
        """ Name, trait generator for user modifiable traits
        """
        for name in sorted(self.copyable_trait_names()):
            yield name, self.traits()[name]

    def __repr__(self):
        """ Return a well-formatted representation of the traits """
        outstr = []
        for name, value in sorted(self.trait_get().items()):
            outstr.append('%s = %s' % (name, value))
        return '\n' + '\n'.join(outstr) + '\n'

    def _generate_handlers(self):
        """Find all traits with the 'xor' metadata and attach an event
        handler to them.
        """
        has_xor = dict(xor=lambda t : t is not None)
        xors = self.trait_names(**has_xor)
        for elem in xors:
            self.on_trait_change(self._xor_warn, elem)
        has_requires = dict(requires=lambda t : t is not None)
        requires = self.trait_names(**has_requires)
        for elem in requires:
            self.on_trait_change(self._requires_warn, elem)

    def _xor_warn(self, obj, name, old, new):
        """ Generates warnings for xor traits
        """
        if isdefined(new):
            trait_spec = self.traits()[name]
            # for each xor, set to default_value
            undefined_traits = {}
            for trait_name in trait_spec.xor:
                if trait_name == name:
                    # skip ourself
                    continue
                if isdefined(getattr(self, trait_name)):
<<<<<<< HEAD
=======
                    self.trait_set(trait_change_notify=False, **{'%s'%name:Undefined})
>>>>>>> 6572aa08
                    msg = 'Input "%s" is mutually exclusive with input "%s", ' \
                          'which is already set' \
                            % (name, trait_name)
                    raise IOError(msg)

    def _requires_warn(self, obj, name, old, new):
        """Part of the xor behavior
        """
        if new:
            trait_spec = self.traits()[name]
            msg = None
            for trait_name in trait_spec.requires:
                if not isdefined(getattr(self, trait_name)):
                    if not msg:
                        msg = 'Input %s requires inputs: %s' \
                            % (name, ', '.join(trait_spec.requires))
            if msg:
                warn(msg)

    def _hash_infile(self, adict, key):
        """ Inject file hashes into adict[key]"""
        stuff = adict[key]
        if not is_container(stuff):
            stuff = [stuff]
        file_list = []
        for afile in stuff:
            if is_container(afile):
                hashlist = self._hash_infile({'infiles':afile}, 'infiles')
                hash = [val[1] for val in hashlist]
            else:
                if config.get('execution', 'hash_method').lower() == 'timestamp':
                    hash = hash_timestamp(afile)
                elif config.get('execution', 'hash_method').lower() == 'content':
                    hash = hash_infile(afile)
                else:
                    raise Exception("Unknown hash method: %s" % config.get('execution', 'hash_method'))
            file_list.append((afile, hash))
        return file_list

    def get(self, **kwargs):
        """ Returns traited class as a dict

        Augments the trait get function to return a dictionary without
        notification handles
        """
        out = super(BaseTraitedSpec, self).get(**kwargs)
        out = self._clean_container(out, Undefined)
        return out

    def _clean_container(self, object, undefinedval=None):
        """Convert a traited obejct into a pure python representation.
        """
        if isinstance(object, TraitDictObject) or isinstance(object, dict):
            out = {}
            for key, val in object.items():
                if isdefined(val):
                    out[key] = self._clean_container(val, undefinedval)
                else:
                    out[key] = undefinedval
        elif isinstance(object, TraitListObject) or isinstance(object, list) or \
                isinstance(object, tuple):
            out = []
            for val in object:
                if isdefined(val):
                    out.append(self._clean_container(val, undefinedval))
                else:
                    out.append(undefinedval)
            if isinstance(object, tuple):
                out = tuple(out)
        else:
            if isdefined(object):
                out = object
            else:
                out = undefinedval
        return out

    #@traits.cached_property
    @property
    def hashval(self):
        """Return a dictionary of our items with hashes for each file.

        Searches through dictionary items and if an item is a file, it
        calculates the md5 hash of the file contents and stores the
        file name and hash value as the new key value.

        However, the overall bunch hash is calculated only on the hash
        value of a file. The path and name of the file are not used in
        the overall hash calculation.

        Returns
        -------
        dict_withhash : dict
            Copy of our dictionary with the new file hashes included
            with each file.
        hashvalue : str
            The md5 hash value of the traited spec

        """
        dict_withhash = self._get_sorteddict(self.get(),True)
        dict_nofilename = self._get_sorteddict(self.get())
        return (dict_withhash, md5(str(dict_nofilename)).hexdigest())

    def _get_sorteddict(self, object, dictwithhash=False):
        if isinstance(object, dict):
            out = {}
            for key, val in sorted(object.items()):
                if isdefined(val):
                    out[key] = self._get_sorteddict(val, dictwithhash)
        elif isinstance(object, (list,tuple)):
            out = []
            for val in object:
                if isdefined(val):
                    out.append(self._get_sorteddict(val, dictwithhash))
            if isinstance(object, tuple):
                out = tuple(out)
        else:
            if isdefined(object):
                if isinstance(object, str) and os.path.isfile(object):
                    if config.get('execution', 'hash_method').lower() == 'timestamp':
                        hash = hash_timestamp(object)
                    elif config.get('execution', 'hash_method').lower() == 'content':
                        hash = hash_infile(object)
                    else:
                        raise Exception("Unknown hash method: %s" % config.get('execution', 'hash_method'))
                    if dictwithhash:
                        out = (object, hash)
                    else:
                        out = hash
                elif isinstance(object, float):
                    out = '%.10f'%object
                else:
                    out = object
        return out

class DynamicTraitedSpec(BaseTraitedSpec):
    """ A subclass to handle dynamic traits

    This class is a workaround for add_traits and clone_traits not
    functioning well together.
    """
    def __deepcopy__(self, memo):
        """ bug in deepcopy for HasTraits results in weird cloning behavior for
        added traits
        """
        id_self = id(self)
        if id_self in memo:
            return memo[id_self]
        dup_dict = deepcopy(self.get(), memo)
        # access all keys
        for key in self.copyable_trait_names():
            value = getattr(self, key)
        # clone once
        dup = self.clone_traits(memo=memo)
        for key in self.copyable_trait_names():
            try:
                value = getattr(dup, key)
            except:
                pass
        # clone twice
        dup = self.clone_traits(memo=memo)
        dup.set(**dup_dict)
        return dup

class TraitedSpec(BaseTraitedSpec):
    """ Create a subclass with strict traits.

    This is used in 90% of the cases.
    """
    _ = traits.Disallow

class Interface(object):
    """This is an abstract definition for Interface objects.

    It provides no functionality.  It defines the necessary attributes
    and methods all Interface objects should have.

    """

    input_spec = None # A traited input specification
    output_spec = None # A traited output specification
    can_resume = False # defines if the interface can reuse partial results after interruption

    def __init__(self, **inputs):
        """Initialize command with given args and inputs."""
        raise NotImplementedError

    @classmethod
    def help(cls):
        """ Prints class help"""
        raise NotImplementedError

    @classmethod
    def _inputs_help(cls):
        """ Prints inputs help"""
        raise NotImplementedError

    @classmethod
    def _outputs_help(cls):
        """ Prints outputs help"""
        raise NotImplementedError

    @classmethod
    def _outputs(cls):
        """ Initializes outputs"""
        raise NotImplementedError

    def run(self):
        """Execute the command."""
        raise NotImplementedError

    def aggregate_outputs(self, runtime=None):
        """Called to populate outputs"""
        raise NotImplementedError


    def _list_outputs(self):
        """ List expected outputs"""
        raise NotImplementedError

    def _get_filecopy_info(self):
        """ Provides information about file inputs to copy or link to cwd.
            Necessary for pipeline operation
        """
        raise NotImplementedError

class BaseInterfaceInputSpec(TraitedSpec):
    ignore_exception = traits.Bool(False, desc = "Print an error message instead \
     of throwing an exception in case the interface fails to run", usedefault = True)

class BaseInterface(Interface):
    """Implements common interface functionality.

    Implements
    ----------

    * Initializes inputs/outputs from input_spec/output_spec
    * Provides help based on input_spec and output_spec
    * Checks for mandatory inputs before running an interface
    * Runs an interface and returns results
    * Determines which inputs should be copied or linked to cwd

    This class does not implement aggregate_outputs, input_spec or
    output_spec. These should be defined by derived classes.

    This class cannot be instantiated.

    """

    def __init__(self, **inputs):
        if not self.input_spec:
            raise Exception('No input_spec in class: %s' % \
                                self.__class__.__name__)
        self.inputs = self.input_spec(**inputs)

    @classmethod
    def help(cls, returnhelp = False):
        """ Prints class help
        """
        allhelp = '\n'.join(cls._inputs_help() + [''] + cls._outputs_help())
        if returnhelp:
            return allhelp
        else:
            print allhelp

    @classmethod
    def _inputs_help(cls):
        """ Prints description for input parameters
        """
        helpstr = ['Inputs', '------']
        opthelpstr = None
        manhelpstr = None
        if cls.input_spec is None:
            helpstr += ['None']
            print '\n'.join(helpstr)
            return
        xor_done = []
        for name, spec in sorted(cls.input_spec().traits(mandatory=True).items()):
            desc = spec.desc
            xor = spec.xor
            requires = spec.requires
            if not manhelpstr:
                manhelpstr = ['', 'Mandatory:']
            manhelpstr += [' %s: %s' % (name, desc)]
            if xor: # and name not in xor_done:
                xor_done.extend(xor)
                manhelpstr += ['  mutually exclusive: %s' % ', '.join(xor)]
            if requires: # and name not in xor_done:
                others = [field for field in requires if field != name]
                manhelpstr += ['  requires: %s' % ', '.join(others)]
        for name, spec in sorted(cls.input_spec().traits(mandatory=None,
                                                         transient=None).items()):
            desc = spec.desc
            xor = spec.xor
            requires = spec.requires
            if not opthelpstr:
                opthelpstr = ['', 'Optional:']
            opthelpstr += [' %s: %s' % (name, desc)]
            if spec.usedefault:
                opthelpstr[-1] += ' (default=%s)' % spec.default
            if xor: # and name not in xor_done:
                xor_done.extend(xor)
                opthelpstr += ['  mutually exclusive: %s' % ', '.join(xor)]
            if requires: # and name not in xor_done:
                others = [field for field in requires if field != name]
                opthelpstr += ['  requires: %s' % ', '.join(others)]
        if manhelpstr:
            helpstr += manhelpstr
        if opthelpstr:
            helpstr += opthelpstr
        return helpstr

    @classmethod
    def _outputs_help(cls):
        """ Prints description for output parameters
        """
        helpstr = ['Outputs', '-------']
        if cls.output_spec:
            for name, spec in sorted(cls.output_spec().traits(transient=None).items()):
                helpstr += ['%s: %s' % (name, spec.desc)]
        else:
            helpstr += ['None']
        return helpstr

    def _outputs(self):
        """ Returns a bunch containing output fields for the class
        """
        outputs = None
        if self.output_spec:
            outputs = self.output_spec()
        return outputs

    @classmethod
    def _get_filecopy_info(cls):
        """ Provides information about file inputs to copy or link to cwd.
            Necessary for pipeline operation
        """
        info = []
        if cls.input_spec is None:
            return info
        metadata = dict(copyfile=lambda t : t is not None)
        for name, spec in sorted(cls.input_spec().traits(**metadata).items()):
            info.append(dict(key=name,
                             copy=spec.copyfile))
        return info

    def _check_requires(self, spec, name, value):
        """ check if required inputs are satisfied
        """
        if spec.requires:
            values = [not isdefined(getattr(self.inputs, field)) for field in spec.requires]
            if any(values) and isdefined(value):
                msg = "%s requires a value for input '%s' because one of %s is set. " \
                    "For a list of required inputs, see %s.help()" % \
                    (self.__class__.__name__, name,
                     ', '.join(spec.requires), self.__class__.__name__)
                raise ValueError(msg)

    def _check_xor(self, spec, name, value):
        """ check if mutually exclusive inputs are satisfied
        """
        if spec.xor:
            values = [isdefined(getattr(self.inputs, field)) for field in spec.xor]
            if not any(values) and not isdefined(value):
                msg = "%s requires a value for one of the inputs '%s'. " \
                    "For a list of required inputs, see %s.help()" % \
                    (self.__class__.__name__, ', '.join(spec.xor),
                     self.__class__.__name__)
                raise ValueError(msg)

    def _check_mandatory_inputs(self):
        """ Raises an exception if a mandatory input is Undefined
        """
        for name, spec in self.inputs.traits(mandatory=True).items():
            value = getattr(self.inputs, name)
            self._check_xor(spec, name, value)
            if not isdefined(value) and spec.xor is None:
                msg = "%s requires a value for input '%s'. " \
                    "For a list of required inputs, see %s.help()" % \
                    (self.__class__.__name__, name, self.__class__.__name__)
                raise ValueError(msg)
            if isdefined(value):
                self._check_requires(spec, name, value)
        for name, spec in self.inputs.traits(mandatory=None,
                                             transient=None).items():
            self._check_requires(spec, name, getattr(self.inputs, name))

    def _run_interface(self, runtime):
        """ Core function that executes interface
        """
        raise NotImplementedError

    def run(self, **inputs):
        """Execute this interface.

        This interface will not raise an exception if runtime.returncode is
        non-zero.

        Parameters
        ----------
        inputs : allows the interface settings to be updated

        Returns
        -------
        results :  an InterfaceResult object containing a copy of the instance
        that was executed, provenance information and, if successful, results
        """
        self.inputs.set(**inputs)
        self._check_mandatory_inputs()
        interface = deepcopy(self)
        # initialize provenance tracking
        env = deepcopy(os.environ.data)
        runtime = Bunch(cwd=os.getcwd(),
                        returncode=None,
                        duration=None,
                        environ=env,
                        hostname=gethostname())
        t = time()
        try:
            runtime = self._run_interface(runtime)
            runtime.duration = time() - t
            results = InterfaceResult(interface, runtime)
            results.outputs = self.aggregate_outputs(results.runtime)
        except Exception, e:
            message = "Interface %s failed to run.\n"%self.__class__.__name__
            if config.has_option('logging', 'interface_level') and config.get('logging', 'interface_level').lower() == 'debug':
                message += "Inputs:\n" + str(self.inputs) + "\n"
            if len(e.args) > 0:
                e.args = (e.args[0] + "\n" + message,)
            else:
                e.args = (message,)

            #exception raising inhibition for special cases
            if hasattr(self.inputs,'ignore_exception') and \
            isdefined(self.inputs.ignore_exception) and \
            self.inputs.ignore_exception:
                    import traceback, sys
                    print traceback.print_exc(file=sys.stdout)
                    print e.args[0]
                    return InterfaceResult(interface, runtime)
            else:
                raise
        return results

    def _list_outputs(self):
        """ List the expected outputs
        """
        if self.output_spec:
            raise NotImplementedError
        else:
            return None

    def aggregate_outputs(self, runtime=None):
        """ Collate expected outputs and check for existence
        """
        predicted_outputs = self._list_outputs()
        outputs = self._outputs()
        if predicted_outputs:
            for key, val in predicted_outputs.items():
                try:
                    setattr(outputs, key, val)
                    value = getattr(outputs, key)
                except TraitError, error:
                    if hasattr(error, 'info') and error.info.startswith("an existing"):
                        msg = "File/Directory '%s' not found for %s output '%s'." \
                            % (val, self.__class__.__name__, key)
                        raise FileNotFoundError(msg)
                    else:
                        raise error
        return outputs

class Stream(object):
    """Function to capture stdout and stderr streams with timestamps

    http://stackoverflow.com/questions/4984549/merge-and-sync-stdout-and-stderr/5188359#5188359
    """

    def __init__(self, name, impl):
        self._name = name
        self._impl = impl
        self._buf = ''
        self._rows = []
        self._lastidx = 0

    def fileno(self):
        "Pass-through for file descriptor."
        return self._impl.fileno()

    def read(self, drain=0):
        "Read from the file descriptor. If 'drain' set, read until EOF."
        while self._read(drain) is not None:
            if not drain:
                break

    def _read(self, drain):
        "Read from the file descriptor"
        fd = self.fileno()
        buf = os.read(fd, 4096)
        if not buf and not self._buf:
            return None
        if '\n' not in buf:
            if not drain:
                self._buf += buf
                return []

        # prepend any data previously read, then split into lines and format
        buf = self._buf + buf
        if '\n' in buf:
            tmp, rest = buf.rsplit('\n', 1)
        else:
            tmp = buf
            rest = None
        self._buf = rest
        now = datetime.datetime.now().isoformat()
        rows = tmp.split('\n')
        self._rows += [(now, '%s %s:%s' % (self._name, now, r), r) for r in rows]
        for idx in range(self._lastidx, len(self._rows)):
            iflogger.info(self._rows[idx][1])
        self._lastidx = len(self._rows)

def run_command(runtime, timeout=0.1):
    """
    Run a command, read stdout and stderr, prefix with timestamp. The returned
    runtime contains a merged stdout+stderr log with timestamps

    http://stackoverflow.com/questions/4984549/merge-and-sync-stdout-and-stderr/5188359#5188359
    """
    PIPE = subprocess.PIPE
    proc = subprocess.Popen(runtime.cmdline,
                             stdout=PIPE,
                             stderr=PIPE,
                             shell=True,
                             cwd=runtime.cwd,
                             env=runtime.environ)
    streams = [
        Stream('stdout', proc.stdout),
        Stream('stderr', proc.stderr)
        ]

    def _process(drain=0):
        res = select.select(streams, [], [], timeout)
        for stream in res[0]:
            stream.read(drain)

    while proc.returncode is None:
        proc.poll()
        _process()
    runtime.returncode = proc.returncode
    _process(drain=1)

    # collect results, merge and return
    result = {}
    temp = []
    for stream in streams:
        rows = stream._rows
        temp += rows
        result[stream._name] = [r[2] for r in rows]
    temp.sort()
    result['merged'] = [r[1] for r in temp]
    runtime.stderr = '\n'.join(result['stderr'])
    runtime.stdout = '\n'.join(result['stdout'])
    runtime.merged = result['merged']
    return runtime


class CommandLineInputSpec(BaseInterfaceInputSpec):
    args = traits.Str(argstr='%s', desc='Additional parameters to the command')
    environ = traits.DictStrStr(desc='Environment variables', usedefault=True)

class CommandLine(BaseInterface):
    """Implements functionality to interact with command line programs
    class must be instantiated with a command argument

    Parameters
    ----------

    command : string
        define base immutable `command` you wish to run

    args : string, optional
        optional arguments passed to base `command`


    Examples
    --------

    >>> from nipype.interfaces.base import CommandLine
    >>> cli = CommandLine(command='ls', environ={'DISPLAY': ':1'})
    >>> cli.inputs.args = '-al'
    >>> cli.cmdline
    'ls -al'

    >>> cli.inputs.trait_get()
    {'ignore_exception': False, 'args': '-al', 'environ': {'DISPLAY': ':1'}}

    >>> cli.help()
    Inputs
    ------
    <BLANKLINE>
    Optional:
     args: Additional parameters to the command
     environ: Environment variables (default={})
     ignore_exception: Print an error message instead      of throwing an exception in case the interface fails to run (default=False)
    <BLANKLINE>
    Outputs
    -------
    None


    >>> cli.inputs.hashval
    ({'ignore_exception': False, 'args': '-al', 'environ': {'DISPLAY': ':1'}}, 'b1faf85652295456a906f053d48daef6')

    """

    input_spec = CommandLineInputSpec

    def __init__(self, command=None, **inputs):
        super(CommandLine, self).__init__(**inputs)
        self._environ = None
        if not hasattr(self, '_cmd'):
            self._cmd = None
        if self.cmd is None and command is None:
            raise Exception("Missing command")
        if command:
            self._cmd = command
        try:
            display_var = config.get('execution', 'display_variable')
            self.inputs.environ['DISPLAY'] = display_var
        except NoOptionError:
            pass

    @property
    def cmd(self):
        """sets base command, immutable"""
        return self._cmd

    @property
    def cmdline(self):
        """ `command` plus any arguments (args)
        validates arguments and generates command line"""
        self._check_mandatory_inputs()
        allargs = self._parse_inputs()
        allargs.insert(0, self.cmd)
        return ' '.join(allargs)



    def raise_exception(self, runtime):
        message = "Command:\n" + runtime.cmdline + "\n"
        message += "Standard output:\n" + runtime.stdout + "\n"
        message += "Standard error:\n" + runtime.stderr + "\n"
        message += "Return code: " + str(runtime.returncode)
        raise RuntimeError(message)

    def _run_interface(self, runtime):
        """Execute command via subprocess

        Parameters
        ----------
        runtime : passed by the run function

        Returns
        -------
        runtime : updated runtime information

        """
        setattr(runtime, 'stdout', None)
        setattr(runtime, 'stderr', None)
        setattr(runtime, 'cmdline', self.cmdline)
        runtime.environ.update(self.inputs.environ)
        if not self._exists_in_path(self.cmd.split()[0]):
            raise IOError("%s could not be found on host %s"%(self.cmd.split()[0],
                                                         runtime.hostname))
        runtime = run_command(runtime)
        if runtime.returncode is None or runtime.returncode != 0:
            self.raise_exception(runtime)

        return runtime

    def _exists_in_path(self, cmd):
        '''
        Based on a code snippet from http://orip.org/2009/08/python-checking-if-executable-exists-in.html
        '''

        extensions = os.environ.get("PATHEXT", "").split(os.pathsep)
        for directory in os.environ.get("PATH", "").split(os.pathsep):
            base = os.path.join(directory, cmd)
            options = [base] + [(base + ext) for ext in extensions]
            for filename in options:
                if os.path.exists(filename):
                    return True
        return False

    def _gen_filename(self, name):
        """ Generate filename attributes before running.

        Called when trait.genfile = True and trait is Undefined
        """
        raise NotImplementedError

    def _format_arg(self, name, trait_spec, value):
        """A helper function for _parse_inputs

        Formats a trait containing argstr metadata
        """
        argstr = trait_spec.argstr
        if trait_spec.is_trait_type(traits.Bool):
            if value:
                # Boolean options have no format string. Just append options
                # if True.
                return argstr
            else:
                # If we end up here we're trying to add a Boolean to
                # the arg string but whose value is False.  This
                # should not happen, something went wrong upstream.
                # Raise an error.
                msg = "Object '%s' attempting to format argument " \
                    "string for attr '%s' with value '%s'."  \
                    % (self, trait_spec.name, value)
                raise ValueError(msg)
        elif trait_spec.is_trait_type(traits.List):
            # This is a bit simple-minded at present, and should be
            # construed as the default. If more sophisticated behavior
            # is needed, it can be accomplished with metadata (e.g.
            # format string for list member str'ification, specifying
            # the separator, etc.)

            # Depending on whether we stick with traitlets, and whether or
            # not we beef up traitlets.List, we may want to put some
            # type-checking code here as well
            sep = trait_spec.sep
            if sep == None:
                sep = ' '
            if argstr.endswith('...'):

                # repeatable option
                # --id %d... will expand to
                # --id 1 --id 2 --id 3 etc.,.
                argstr = argstr.replace('...', '')
                return sep.join([argstr % elt for elt in value])
            else:
                return argstr % sep.join(str(elt) for elt in value)
        else:
            # Append options using format string.
            return argstr % value

    def _parse_inputs(self, skip=None):
        """Parse all inputs using the ``argstr`` format string in the Trait.

        Any inputs that are assigned (not the default_value) are formatted
        to be added to the command line.

        Returns
        -------
        all_args : list
            A list of all inputs formatted for the command line.

        """
        all_args = []
        initial_args = {}
        final_args = {}
        metadata = dict(argstr=lambda t : t is not None)
        for name, spec in sorted(self.inputs.traits(**metadata).items()):
            if skip and name in skip:
                continue
            value = getattr(self.inputs, name)
            if not isdefined(value):
                if spec.genfile:
                    value = self._gen_filename(name)
                else:
                    continue
            arg = self._format_arg(name, spec, value)
            pos = spec.position
            if pos is not None:
                if pos >= 0:
                    initial_args[pos] = arg
                else:
                    final_args[pos] = arg
            else:
                all_args.append(arg)
        first_args = [arg for pos, arg in sorted(initial_args.items())]
        last_args = [arg for pos, arg in sorted(final_args.items())]
        return first_args + all_args + last_args


class MultiPath(traits.List):
    """ Abstract class - shared functionality of input and output MultiPath
    """

    def validate(self, object, name, value):
        if not isdefined(value) or (isinstance(value, list) and len(value) == 0):
            return Undefined
        newvalue = value
        if not isinstance(value, list):
            newvalue = [value]
        value = super(MultiPath, self).validate(object, name, newvalue)

        if len(value) > 0:
            return value

        self.error(object, name, value)

class OutputMultiPath(MultiPath):
    """ Implements a user friendly traits that accepts one or more
    paths to files or directories. This is the output version which
    return a single string whenever possible (when it was set to a
    single value or a list of length 1). Default value of this trait
    is _Undefined. It does not accept empty lists.

    XXX This should only be used as a final resort. We should stick to
    established Traits to the extent possible.

    XXX This needs to be vetted by somebody who understands traits

    >>> from nipype.interfaces.base import OutputMultiPath
    >>> class A(TraitedSpec):
    ...     foo = OutputMultiPath(File(exists=False))
    >>> a = A()
    >>> a.foo
    <undefined>

    >>> a.foo = '/software/temp/foo.txt'
    >>> a.foo
    '/software/temp/foo.txt'

    >>> a.foo = ['/software/temp/foo.txt']
    >>> a.foo
    '/software/temp/foo.txt'

    >>> a.foo = ['/software/temp/foo.txt', '/software/temp/goo.txt']
    >>> a.foo
    ['/software/temp/foo.txt', '/software/temp/goo.txt']

    """

    def get(self, object, name):
        value = self.get_value(object, name)
        if len(value) == 0:
            return Undefined
        elif len(value) == 1:
            return value[0]
        else:
            return value

    def set(self, object, name, value):
        self.set_value(object, name, value)

class InputMultiPath(MultiPath):
    """ Implements a user friendly traits that accepts one or more
    paths to files or directories. This is the input version which
    always returns a list. Default value of this trait
    is _Undefined. It does not accept empty lists.

    XXX This should only be used as a final resort. We should stick to
    established Traits to the extent possible.

    XXX This needs to be vetted by somebody who understands traits

    >>> from nipype.interfaces.base import InputMultiPath
    >>> class A(TraitedSpec):
    ...     foo = InputMultiPath(File(exists=False))
    >>> a = A()
    >>> a.foo
    <undefined>

    >>> a.foo = '/software/temp/foo.txt'
    >>> a.foo
    ['/software/temp/foo.txt']

    >>> a.foo = ['/software/temp/foo.txt']
    >>> a.foo
    ['/software/temp/foo.txt']

    >>> a.foo = ['/software/temp/foo.txt', '/software/temp/goo.txt']
    >>> a.foo
    ['/software/temp/foo.txt', '/software/temp/goo.txt']

    """
    pass
<|MERGE_RESOLUTION|>--- conflicted
+++ resolved
@@ -341,10 +341,7 @@
                     # skip ourself
                     continue
                 if isdefined(getattr(self, trait_name)):
-<<<<<<< HEAD
-=======
                     self.trait_set(trait_change_notify=False, **{'%s'%name:Undefined})
->>>>>>> 6572aa08
                     msg = 'Input "%s" is mutually exclusive with input "%s", ' \
                           'which is already set' \
                             % (name, trait_name)
